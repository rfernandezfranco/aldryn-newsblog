--- conflicted
+++ resolved
@@ -10,10 +10,6 @@
         "aldryn_categories",
         "aldryn_common",
         "sortedm2m",
-<<<<<<< HEAD
-        "aldryn_categories",
-=======
->>>>>>> ee835dba
         "taggit",
         "aldryn_newsblog"
     ],
