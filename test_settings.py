--- conflicted
+++ resolved
@@ -103,9 +103,6 @@
         'filer.thumbnail_processors.scale_and_crop_with_subject_location',
         'easy_thumbnails.processors.filters',
     ),
-    # NOTE: Please retain these DB settings intact but commented out as it helps
-    # developers when testing the raw SQL queries locally.
-    # -------------------------------------------------------------------------
     # 'DATABASES': {
     #     'default': {
     #         'ENGINE': 'django.db.backends.sqlite3',
@@ -127,80 +124,30 @@
     #         'HOST': '127.0.0.1',
     #         'PORT': '5432',
     #     }
-    # },
-    'MIDDLEWARE_CLASSES': [
-        'aldryn_apphook_reload.middleware.ApphookReloadMiddleware',
-        'django.contrib.sessions.middleware.SessionMiddleware',
-        'django.middleware.csrf.CsrfViewMiddleware',
-        'django.contrib.auth.middleware.AuthenticationMiddleware',
-        'django.contrib.messages.middleware.MessageMiddleware',
-        'django.middleware.locale.LocaleMiddleware',
-        'django.middleware.common.CommonMiddleware',
-        'django.middleware.clickjacking.XFrameOptionsMiddleware',
-        'cms.middleware.user.CurrentUserMiddleware',
-        'cms.middleware.page.CurrentPageMiddleware',
-        'cms.middleware.toolbar.ToolbarMiddleware',
-        'cms.middleware.language.LanguageCookieMiddleware'
-    ]
+    # }
 }
 
-<<<<<<< HEAD
-if django_version < LooseVersion('1.8.0'):
-    HELPER_SETTINGS.update({
-        'CONTEXT_PROCESSORS': [
-            'aldryn_boilerplates.context_processors.boilerplate',
-        ],
-        'TEMPLATE_DIRS': (
-            os.path.join(
-                os.path.dirname(__file__),
-                'aldryn_newsblog', 'tests', 'templates'), ),
-        'TEMPLATE_LOADERS': [
-            'django.template.loaders.filesystem.Loader',
-            # important! place right before:
-            #     django.template.loaders.app_directories.Loader
-            'aldryn_boilerplates.template_loaders.AppDirectoriesLoader',
-            'django.template.loaders.app_directories.Loader',
-            'django.template.loaders.eggs.Loader',
-        ],
-    })
-elif django_version >= LooseVersion('1.8.0'):
-    HELPER_SETTINGS.update({
-        'TEMPLATES': [
-            {
-                'BACKEND': 'django.template.backends.django.DjangoTemplates',
-                'DIRS': [
+
+# This set of MW classes should work for Django 1.6 and 1.7.
+MIDDLEWARE_CLASSES_17 = [
+    'aldryn_apphook_reload.middleware.ApphookReloadMiddleware',
+    'django.contrib.sessions.middleware.SessionMiddleware',
                     os.path.join(
                         os.path.dirname(__file__),
                         'aldryn_newsblog', 'tests', 'templates'),
                 ],
-                'OPTIONS': {
-                    'context_processors': [
-                        'django.contrib.auth.context_processors.auth',
-                        'django.contrib.messages.context_processors.messages',
-                        'django.core.context_processors.i18n',
-                        'django.core.context_processors.debug',
-                        'django.core.context_processors.request',
-                        'django.core.context_processors.media',
-                        'django.core.context_processors.csrf',
-                        'django.core.context_processors.tz',
-                        'sekizai.context_processors.sekizai',
-                        'django.core.context_processors.static',
-                        'cms.context_processors.cms_settings',
-                        'aldryn_boilerplates.context_processors.boilerplate',
-                    ],
-                    'loaders': [
-                        'django.template.loaders.filesystem.Loader',
-                        'aldryn_boilerplates.template_loaders.AppDirectoriesLoader',  # flake8: noqa
-                        'django.template.loaders.app_directories.Loader',
-                        'django.template.loaders.eggs.Loader',
-                    ],
-                },
-            },
-        ],
-    })
+    'django.contrib.messages.middleware.MessageMiddleware',
+    'django.middleware.locale.LocaleMiddleware',
+    'django.middleware.common.CommonMiddleware',
+    'django.middleware.clickjacking.XFrameOptionsMiddleware',
+    'cms.middleware.user.CurrentUserMiddleware',
+    'cms.middleware.page.CurrentPageMiddleware',
+    'cms.middleware.toolbar.ToolbarMiddleware',
+    'cms.middleware.language.LanguageCookieMiddleware'
+]
 
-=======
->>>>>>> a22a0780
+HELPER_SETTINGS['MIDDLEWARE_CLASSES'] = MIDDLEWARE_CLASSES_17
+
 
 def run():
     from djangocms_helper import runner
