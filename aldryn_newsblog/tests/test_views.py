# -*- coding: utf-8 -*-

from __future__ import unicode_literals

import os

from datetime import datetime, date
from operator import itemgetter
from random import randint

from django.conf import settings
from django.core.files import File as DjangoFile
from django.core.urlresolvers import reverse, NoReverseMatch
from django.utils.timezone import now
from django.utils.translation import override

from aldryn_newsblog.models import Article, NewsBlogConfig
from aldryn_newsblog.search_indexes import ArticleIndex
from cms.utils.i18n import get_current_language, force_language
from easy_thumbnails.files import get_thumbnailer
from filer.models.imagemodels import Image
from parler.tests.utils import override_parler_settings
from parler.utils.conf import add_default_language_settings
from parler.utils.context import switch_language, smart_override

from . import NewsBlogTestCase, TESTS_STATIC_ROOT

FEATURED_IMAGE_PATH = os.path.join(TESTS_STATIC_ROOT, 'featured_image.jpg')

PARLER_LANGUAGES_HIDE = {
    1: [
        {
            'code': u'en',
            'fallbacks': [u'de'],
            'hide_untranslated': True
        },
        {
            'code': u'de',
            'fallbacks': [u'en'],
            'hide_untranslated': True
        },
        {
            'code': u'fr',
            'fallbacks': [u'en'],
            'hide_untranslated': True
        },
    ],
    'default': {
<<<<<<< HEAD
        'code': u'en',
        'fallbacks': [u'en'],
        'hide_untranslated': True
=======
        'hide_untranslated': True,
        'fallbacks': []
>>>>>>> de0f6c47
    }
}

PARLER_LANGUAGES_SHOW = {
    1: [
        {
            'code': u'en',
            'fallbacks': [u'de'],
            'hide_untranslated': False
        },
        {
            'code': u'de',
            'fallbacks': [u'en'],
            'hide_untranslated': False
        },
        {
            'code': u'fr',
            'fallbacks': [u'en'],
            'hide_untranslated': False
        },
    ],
    'default': {
<<<<<<< HEAD
        'code': u'en',
        'fallbacks': [u'en'],
        'hide_untranslated': False
=======
        'hide_untranslated': False,
        'fallbacks': []
>>>>>>> de0f6c47
    }
}


class TestViews(NewsBlogTestCase):

    def test_articles_list(self):
        namespace = self.app_config.namespace
        articles = [self.create_article() for _ in range(11)]
        unpublished_article = articles[0]
        unpublished_article.is_published = False
        unpublished_article.save()
        response = self.client.get(
            reverse('{0}:article-list'.format(namespace)))
        for article in articles[1:]:
            self.assertContains(response, article.title)
        self.assertNotContains(response, unpublished_article.title)

    def test_articles_list_pagination(self):
        namespace = self.app_config.namespace
        paginate_by = self.app_config.paginate_by
        articles = [self.create_article(
            app_config=self.app_config,
            publishing_date=datetime(2000 - i, 1, 1, 1, 1)
        ) for i in range(paginate_by + 5)]

        response = self.client.get(
            reverse('{0}:article-list'.format(namespace)))
        for article in articles[:paginate_by]:
            self.assertContains(response, article.title)
        for article in articles[paginate_by:]:
            self.assertNotContains(response, article.title)

        response = self.client.get(
            reverse('{0}:article-list'.format(namespace)) + '?page=2')
        for article in articles[:paginate_by]:
            self.assertNotContains(response, article.title)
        for article in articles[paginate_by:]:
            self.assertContains(response, article.title)

    def test_articles_by_author(self):
        author1, author2 = self.create_person(), self.create_person()
        for author in (author1, author2):
            articles = [
                self.create_article(author=author) for _ in range(11)]
            response = self.client.get(reverse(
                'aldryn_newsblog:article-list-by-author',
                kwargs={'author': author.slug}))
            for article in articles:
                self.assertContains(response, article.title)

    def test_articles_by_unknown_author(self):
        response = self.client.get(reverse(
            'aldryn_newsblog:article-list-by-author',
            kwargs={'author': 'unknown'}))
        self.assertEqual(response.status_code, 404)

    def test_articles_by_category(self):
        """
        Tests that we can find articles by their categories, in ANY of the
        languages they are translated to.
        """
        LANGUAGES = add_default_language_settings(PARLER_LANGUAGES_HIDE)
        with override_parler_settings(PARLER_LANGUAGES=LANGUAGES):
            author = self.create_person()
            for category in (self.category1, self.category2):
                articles = []
                code = "{0}-".format(self.language)
                for _ in range(11):
                    article = Article.objects.create(
                        title=self.rand_str(), slug=self.rand_str(prefix=code),
                        app_config=self.app_config,
                        author=author, owner=author.user,
                        publishing_date=now())
                    # Make sure there are translations in place for the
                    # articles.
                    for language, _ in settings.LANGUAGES[1:]:
                        with switch_language(article, language):
                            code = "{0}-".format(language)
                            article.title = self.rand_str(prefix=code)
                            article.save()

                    article.categories.add(category)
                    articles.append(article)

                for language, _ in settings.LANGUAGES:
                    with switch_language(category, language):
                        url = reverse(
                            'aldryn_newsblog:article-list-by-category',
                            kwargs={'category': category.slug})
                        response = self.client.get(url)
                    for article in articles:
                        if language in article.get_available_languages():
                            article.set_current_language(language)
                            self.assertContains(response, article.title)
                        else:
                            article.set_current_language(language)
                            self.assertNotContains(response, article.title)

    def test_articles_by_unknown_category(self):
        response = self.client.get(reverse(
            'aldryn_newsblog:article-list-by-category',
            kwargs={'category': 'unknown'}))
        self.assertEqual(response.status_code, 404)


class TestTemplatePrefixes(NewsBlogTestCase):

    def setUp(self):
        super(TestTemplatePrefixes, self).setUp()
        self.app_config.template_prefix = 'dummy'
        self.app_config.save()

    def test_articles_list(self):
        namespace = self.app_config.namespace
        response = self.client.get(
            reverse('{0}:article-list'.format(namespace)))
        self.assertContains(response, 'This is dummy article list page')

    def test_article_detail(self):
        article = self.create_article(app_config=self.app_config)
        namespace = self.app_config.namespace
        response = self.client.get(
            reverse(
                '{0}:article-detail'.format(namespace),
                kwargs={'slug': article.slug}
            ))
        self.assertContains(response, 'This is dummy article detail page')


class TestTranslationFallbacks(NewsBlogTestCase):
    def test_article_detail_not_translated_fallback(self):
        """
        If the fallback is configured, article is available in any
        (configured) language
        """
        author = self.create_person()
        code = "{0}-".format(self.language)

        with override(settings.LANGUAGES[0][0]):
            article = Article.objects.create(
                title=self.rand_str(),
                slug=self.rand_str(prefix=code),
                app_config=self.app_config,
                author=author, owner=author.user,
                publishing_date=now())
            article.save()
            article.categories.add(self.category1)
            url_one = reverse(
                'aldryn_newsblog:article-detail',
                kwargs={'slug': article.slug}
            )
        # Parler settings should be same as cms settings and vice versa
        # ensure that if hide_untranslated = True we don't have a fallback
        # redirect.
        LANGUAGES = add_default_language_settings(PARLER_LANGUAGES_HIDE)
        with override_parler_settings(PARLER_LANGUAGES=LANGUAGES):
            language = settings.LANGUAGES[1][0]
            with switch_language(article, language):
                slug = article.safe_translation_getter('slug', None,
                    language_code=language, any_language=True)
                url = reverse(
                    'aldryn_newsblog:article-detail',
                    kwargs={'slug': slug}
                )
                self.assertNotEquals(url, url_one)
                response = self.client.get(url)
                self.assertEquals(response.status_code, 404)

            # Test again with redirect_on_fallback = False
            with self.settings(CMS_LANGUAGES=self.NO_REDIRECT_CMS_SETTINGS):
                language = settings.LANGUAGES[1][0]
                with switch_language(article, language):
                    slug = article.safe_translation_getter('slug', None)
                    url = reverse(
                        'aldryn_newsblog:article-detail',
                        kwargs={'slug': slug, }
                    )
                    self.assertNotEquals(url, url_one)
                    response = self.client.get(url)
                    self.assertEquals(response.status_code, 404)

    def test_article_detail_not_translated_no_fallback(self):
        """
        If the fallback is disabled, article is available only in the
        language in which is translated
        """
        author = self.create_person()
        code = "{0}-".format(self.language)
        article = Article.objects.create(
            title=self.rand_str(), slug=self.rand_str(prefix=code),
            app_config=self.app_config,
            author=author, owner=author.user,
            publishing_date=now())
        article.save()
        article.categories.add(self.category1)

        PARLER_LANGUAGES = {
            1: (
                {'code': 'de'},
                {'code': 'fr'},
                {'code': 'en'},
            ),
            'default': {
                'hide_untranslated': True,
            }
        }
        LANGUAGES = add_default_language_settings(PARLER_LANGUAGES)
        with override_parler_settings(PARLER_LANGUAGES=LANGUAGES):

            # current language - it still exists
            article = Article.objects.get(pk=article.pk)
            language = settings.LANGUAGES[0][0]
            with switch_language(self.category1, language):
                url = reverse('aldryn_newsblog:article-detail',
                              kwargs={'slug': article.slug})
                response = self.client.get(url)
                self.assertContains(response, article.title)

            # non existing language - it does NOT exists
            language = settings.LANGUAGES[1][0]
            with switch_language(self.category1, language):
                url = reverse('aldryn_newsblog:article-detail',
                              kwargs={'slug': article.slug})
                response = self.client.get(url)
                self.assertEqual(response.status_code, 404)


class TestImages(NewsBlogTestCase):
    def test_article_detail_show_featured_image(self):
        author = self.create_person()
        with open(FEATURED_IMAGE_PATH, 'rb') as f:
            file_obj = DjangoFile(f, name='featured_image.jpg')
            image = Image.objects.create(owner=author.user,
                                         original_filename='featured_image.jpg',
                                         file=file_obj,
                                         subject_location='fooobar')
        article = self.create_article(author=author, featured_image=image)
        response = self.client.get(article.get_absolute_url())
        image_url = get_thumbnailer(article.featured_image).get_thumbnail({
            'size': (800, 450),
            'crop': True,
            'subject_location': article.featured_image.subject_location
        }).url
        self.assertContains(response, image_url)


class TestVariousViews(NewsBlogTestCase):
    def test_articles_by_tag(self):
        """
        Tests that TagArticleList view properly filters articles by their tags.

        This uses ANY of the languages articles are translated to.
        """

        untagged_articles = []
        for _ in range(5):
            article = self.create_article()
            untagged_articles.append(article)

        articles = self.create_tagged_articles(
            3, tags=(self.rand_str(), self.rand_str()))

        # tags are created in previous loop on demand, we need their slugs
        tag_slug1, tag_slug2 = articles.keys()
        url = reverse('aldryn_newsblog:article-list-by-tag',
                      kwargs={'tag': tag_slug2})
        response = self.client.get(url)
        for article in articles[tag_slug2]:
            self.assertContains(response, article.title)
        for article in articles[tag_slug1]:
            self.assertNotContains(response, article.title)
        for article in untagged_articles:
            self.assertNotContains(response, article.title)

    def test_articles_by_unknown_tag(self):
        response = self.client.get(reverse(
            'aldryn_newsblog:article-list-by-tag',
            kwargs={'tag': 'unknown'}))
        self.assertEqual(response.status_code, 404)

    def test_articles_count_by_month(self):
        months = [
            {'date': date(1914, 7, 3), 'num_articles': 1},
            {'date': date(1914, 8, 3), 'num_articles': 3},
            {'date': date(1945, 9, 3), 'num_articles': 5},
        ]
        for month in months:
            for _ in range(month['num_articles']):
                article = self.create_article(publishing_date=month['date'])

        # unpublish one specific article to test that it is not counted
        article.is_published = False
        article.save()
        months[-1]['num_articles'] -= 1

        self.assertEquals(
            sorted(
                Article.objects.get_months(
                    request=None, namespace=self.app_config.namespace
                ), key=itemgetter('num_articles')), months)

    def test_articles_count_by_author(self):
        authors = []
        for num_articles in [1, 3, 5]:
            person = self.create_person()
            person.num_articles = num_articles
            authors.append((person, num_articles))

        for i, data in enumerate(authors):
            for _ in range(data[1]):
                article = self.create_article(author=data[0])
            # replace author with it's pk, as we need it to easily compare
            authors[i] = (data[0].pk, data[1])

        # unpublish one specific article to test that it is not counted
        article.is_published = False
        article.save()
        authors[-1] = (authors[-1][0], authors[-1][1] - 1)

        self.assertEquals(
            sorted(
                Article.objects.get_authors(
                    namespace=self.app_config.namespace).values_list(
                        'pk', 'num_articles'),
                key=itemgetter(1)),
            authors)

    def test_articles_count_by_tags(self):
        tags = Article.objects.get_tags(
            request=None, namespace=self.app_config.namespace)
        self.assertEquals(tags, [])

        untagged_articles = []
        for _ in range(5):
            article = self.create_article()
            untagged_articles.append(article)

        # Tag objects are created on attaching tag name to Article,
        # so this looks not very DRY
        tag_names = ('tag foo', 'tag bar', 'tag buzz')
        # create unpublished article to test that it is not counted
        self.create_tagged_articles(
            1, tags=(tag_names[0],), is_published=False)
        tag_slug2 = list(self.create_tagged_articles(
            3, tags=(tag_names[1],)).keys())[0]
        tag_slug3 = list(self.create_tagged_articles(
            5, tags=(tag_names[2],)).keys())[0]
        tags_expected = [
            (tag_slug3, 5),
            (tag_slug2, 3),
        ]
        tags = Article.objects.get_tags(
            request=None, namespace=self.app_config.namespace)
        tags = [(tag.slug, tag.num_articles) for tag in tags]
        self.assertEquals(tags, tags_expected)

    def test_articles_by_date(self):
        in_articles = [
            self.create_article(
                publishing_date=datetime(
                    1914, 7, 28, randint(0, 23), randint(0, 59)))
            for _ in range(11)]
        out_articles = [
            self.create_article(
                publishing_date=datetime(
                    1939, 9, 1, randint(0, 23), randint(0, 59)))
            for _ in range(11)]
        response = self.client.get(reverse(
            'aldryn_newsblog:article-list-by-day',
            kwargs={'year': '1914', 'month': '07', 'day': '28'}))
        for article in out_articles:
            self.assertNotContains(response, article.title)
        for article in in_articles:
            self.assertContains(response, article.title)

    def test_articles_by_month(self):
        in_articles = [
            self.create_article(
                publishing_date=datetime(
                    1914, 7, randint(1, 31), randint(0, 23), randint(0, 59)))
            for _ in range(11)]
        out_articles = [
            self.create_article(
                publishing_date=datetime(
                    1939, 9, 1, randint(0, 23), randint(0, 59)))
            for _ in range(11)]
        response = self.client.get(reverse(
            'aldryn_newsblog:article-list-by-month',
            kwargs={'year': '1914', 'month': '07'}))
        for article in out_articles:
            self.assertNotContains(response, article.title)
        for article in in_articles:
            self.assertContains(response, article.title)

    def test_articles_by_year(self):
        in_articles = [
            self.create_article(
                publishing_date=datetime(
                    1914, randint(1, 11), randint(1, 28),
                    randint(0, 23), randint(0, 59)))
            for _ in range(11)]
        out_articles = [
            self.create_article(
                publishing_date=datetime(
                    1939, randint(1, 12), randint(1, 28),
                    randint(0, 23), randint(0, 59)))
            for _ in range(11)]
        response = self.client.get(reverse(
            'aldryn_newsblog:article-list-by-year', kwargs={'year': '1914'}))
        for article in out_articles:
            self.assertNotContains(response, article.title)
        for article in in_articles:
            self.assertContains(response, article.title)

    def test_unattached_namespace(self):
        # create a new namespace that has no corresponding blog app page
        app_config = NewsBlogConfig.objects.create(namespace='another')
        articles = [self.create_article(app_config=app_config)
                    for _ in range(11)]
        with self.assertRaises(NoReverseMatch):
            self.client.get(articles[0].get_absolute_url())


class TestIndex(NewsBlogTestCase):
    def test_index_simple(self):
        self.index = ArticleIndex()
        content0 = self.rand_str(prefix='content0_')
        self.setup_categories()

        article = self.create_article(content=content0, lead_in='lead in text',
                                      title='a title')
        article.categories.add()
        for tag_name in ('tag 1', 'tag2'):
            article.tags.add(tag_name)
        for category in (self.category1, self.category2):
            article.categories.add(category)
        article.save()

        self.assertEqual(self.index.get_title(article), 'a title')
        self.assertEqual(self.index.get_description(article), 'lead in text')
        self.assertTrue('lead in text' in self.index.get_search_data(
            article, 'en', self.request))
        self.assertTrue(content0 in self.index.get_search_data(
            article, 'en', self.request))
        self.assertTrue('tag 1' in self.index.get_search_data(
            article, 'en', self.request))
        self.assertTrue(self.category1.name in self.index.get_search_data(
            article, 'en', self.request))

    def test_index_multilingual(self):
        self.index = ArticleIndex()
        content0 = self.rand_str(prefix='content0_')
        self.setup_categories()

        article_1 = self.create_article(
            content=content0, lead_in=u'lead in text', title=u'a title')
        article_2 = self.create_article(
            content=content0, lead_in=u'lead in text', title=u'second title')
        for article in (article_1, article_2):
            for tag_name in ('tag 1', 'tag2'):
                article.tags.add(tag_name)
            for category in (self.category1, self.category2):
                article.categories.add(category)
        with switch_language(article_2, 'de'):
            article_2.title = u'de title'
            article_2.lead_in = u'de lead in'
            article_2.save()

        LANGUAGES = add_default_language_settings(PARLER_LANGUAGES_HIDE)
        with override_parler_settings(PARLER_LANGUAGES=LANGUAGES):
            with smart_override('de'):
                language = get_current_language()
                # english-only article is excluded
                qs = self.index.index_queryset(language)
                self.assertEqual(qs.count(), 1)
                self.assertEqual(
                    qs.translated(language, title__icontains='title').count(),
                    1
                )
                # the language is correctly setup
                for article_de in qs:
                    self.assertEqual(
                        self.index.get_title(article_de), 'de title')
                    self.assertEqual(
                        self.index.get_description(article_de), 'de lead in')


class ViewLanguageFallbackMixin(object):
    view_name = None
    view_kwargs = {}

    def get_view_kwargs(self):
        """
        Prepare and return kwargs to resolve view
        :return: dict
        """
        return {}.update(self.view_kwargs)

    def create_authors(self):
        self.author = self.create_person()
        self.owner = self.author.user
        return self.author, self.owner

    def create_de_article(self, author=None, owner=None, app_config=None,
                          categories=None):
        if author is None:
            author = self.author
        if owner is None:
            owner = self.owner
        if app_config is None:
            app_config = self.app_config

        with force_language('de'):
            de_article = Article.objects.create(
                title='a DE title',
                slug='a-de-title',
                lead_in='DE lead in text',
                author=author,
                owner=owner,
                app_config=app_config,
                publishing_date=now(),
                is_published=True)
        if categories:
            de_article.categories = categories
        de_article.tags.add('tag1')
        de_article.save()
        return de_article

    def create_en_articles(self, author=None, owner=None, app_config=None,
                           amount=3, categories=None):
        if author is None:
            author = self.author
        if owner is None:
            owner = self.owner
        if app_config is None:
            app_config = self.app_config

        with force_language('en'):
            articles = []
            for _ in range(amount):
                article = self.create_article(author=author,
                                              owner=owner,
                                              app_config=app_config)
                if categories:
                    article.categories = categories
                article.tags.add('tag1')
                article.save()
                articles.append(article)
        return articles

    def test_a0_en_only(self):
        namespace = self.app_config.namespace
        self.page.unpublish('de')
        author, owner = self.create_authors()
        author.translations.create(
            slug='{0}-de'.format(author.slug),
            language_code='de')
        de_article = self.create_de_article(
            author=author,
            owner=owner,
            categories=[self.category1],
        )
        articles = self.create_en_articles(categories=[self.category1])
        with force_language('en'):
            response = self.client.get(
                reverse(
                    '{0}:{1}'.format(namespace, self.view_name),
                    kwargs=self.get_view_kwargs()
                )
            )
        for article in articles:
            self.assertContains(response, article.title)
        self.assertNotContains(response, de_article.title)

    def test_a1_en_de(self):
        namespace = self.app_config.namespace
        author, owner = self.create_authors()
        author.translations.create(
            slug='{0}-de'.format(author.slug),
            language_code='de')
        de_article = self.create_de_article(
            author=author,
            owner=owner,
            categories=[self.category1]
        )
        articles = self.create_en_articles(categories=[self.category1])
        with force_language('en'):
            response = self.client.get(
                reverse(
                    '{0}:{1}'.format(namespace, self.view_name),
                    kwargs=self.get_view_kwargs()
                )
            )
        for article in articles:
            self.assertContains(response, article.title)
        self.assertContains(response, de_article.title)


class ArticleListViewLanguageFallback(ViewLanguageFallbackMixin,
                                      NewsBlogTestCase):
    view_name = 'article-list'


class LatestArticlesFeedLanguageFallback(ViewLanguageFallbackMixin,
                                         NewsBlogTestCase):
    view_name = 'article-list-feed'


class YearArticleListLanguageFallback(ViewLanguageFallbackMixin,
                                      NewsBlogTestCase):
    view_name = 'article-list-by-year'

    def get_view_kwargs(self):
        return {'year': now().year}


class MonthArticleListLanguageFallback(ViewLanguageFallbackMixin,
                                       NewsBlogTestCase):
    view_name = 'article-list-by-month'

    def get_view_kwargs(self):
        kwargs = {
            'year': now().year,
            'month': now().month,
        }
        return kwargs


class DayArticleListLanguageFallback(ViewLanguageFallbackMixin,
                                     NewsBlogTestCase):
    view_name = 'article-list-by-day'

    def get_view_kwargs(self):
        kwargs = {
            'year': now().year,
            'month': now().month,
            'day': now().day,
        }
        return kwargs


class AuthorArticleListLanguageFallback(ViewLanguageFallbackMixin,
                                        NewsBlogTestCase):
    view_name = 'article-list-by-author'

    def get_view_kwargs(self):
        kwargs = {
            'author': self.author.slug
        }
        return kwargs


class CategoryArticleListLanguageFallback(ViewLanguageFallbackMixin,
                                          NewsBlogTestCase):
    view_name = 'article-list-by-category'

    def get_view_kwargs(self):
        kwargs = {
            'category': self.category1.slug
        }
        return kwargs


class CategoryFeedListLanguageFallback(ViewLanguageFallbackMixin,
                                       NewsBlogTestCase):
    view_name = 'article-list-by-category-feed'

    def get_view_kwargs(self):
        kwargs = {
            'category': self.category1.slug
        }
        return kwargs


class TagArticleListLanguageFallback(ViewLanguageFallbackMixin,
                                     NewsBlogTestCase):
    view_name = 'article-list-by-tag'

    def get_view_kwargs(self):
        kwargs = {
            'tag': 'tag1'
        }
        return kwargs


class TagFeedLanguageFallback(ViewLanguageFallbackMixin,
                              NewsBlogTestCase):
    view_name = 'article-list-by-tag-feed'

    def get_view_kwargs(self):
        kwargs = {
            'tag': 'tag1'
        }
        return kwargs<|MERGE_RESOLUTION|>--- conflicted
+++ resolved
@@ -28,62 +28,26 @@
 FEATURED_IMAGE_PATH = os.path.join(TESTS_STATIC_ROOT, 'featured_image.jpg')
 
 PARLER_LANGUAGES_HIDE = {
-    1: [
-        {
-            'code': u'en',
-            'fallbacks': [u'de'],
-            'hide_untranslated': True
-        },
-        {
-            'code': u'de',
-            'fallbacks': [u'en'],
-            'hide_untranslated': True
-        },
-        {
-            'code': u'fr',
-            'fallbacks': [u'en'],
-            'hide_untranslated': True
-        },
-    ],
+    1: (
+        {'code': 'de'},
+        {'code': 'fr'},
+        {'code': 'en'},
+    ),
     'default': {
-<<<<<<< HEAD
-        'code': u'en',
-        'fallbacks': [u'en'],
-        'hide_untranslated': True
-=======
         'hide_untranslated': True,
         'fallbacks': []
->>>>>>> de0f6c47
     }
 }
 
 PARLER_LANGUAGES_SHOW = {
-    1: [
-        {
-            'code': u'en',
-            'fallbacks': [u'de'],
-            'hide_untranslated': False
-        },
-        {
-            'code': u'de',
-            'fallbacks': [u'en'],
-            'hide_untranslated': False
-        },
-        {
-            'code': u'fr',
-            'fallbacks': [u'en'],
-            'hide_untranslated': False
-        },
-    ],
+    1: (
+        {'code': 'de'},
+        {'code': 'fr'},
+        {'code': 'en'},
+    ),
     'default': {
-<<<<<<< HEAD
-        'code': u'en',
-        'fallbacks': [u'en'],
-        'hide_untranslated': False
-=======
         'hide_untranslated': False,
         'fallbacks': []
->>>>>>> de0f6c47
     }
 }
 
