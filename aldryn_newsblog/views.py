--- conflicted
+++ resolved
@@ -257,9 +257,6 @@
         qs = (
             super(ArticleList, self)
             .get_queryset()
-<<<<<<< HEAD
-            .select_related("author")
-=======
             .select_related(
                 "author",
                 "owner",
@@ -274,7 +271,6 @@
                 "tagged_items__tag",
             )
             .defer("content", "lead_in")
->>>>>>> a3d99700
         )
         # exclude featured articles from queryset, to allow featured article
         # plugin on the list view page without duplicate entries in page qs.
