{% extends "aldryn_newsblog/fullwidth.html" %}
{% load cms_tags i18n apphooks_config_tags %}

{% block newsblog_content %}
    {% render_placeholder view.config.detail_view_placeholder %}
    <div class="aldryn-newsblog-detail">
        {% include "aldryn_newsblog/includes/article.html" with detail_view="true" %}
    </div>
<<<<<<< HEAD
    {% static_placeholder "detail_view_newsblog" %}
=======
>>>>>>> bc4ca393
{% endblock %}

{% block newsblog_footer %}
    <div class="aldryn-newsblog-pager">
        <ul class="pager">
            {% if prev_article %}
                <li class="previous"><a href="{{ prev_article.get_absolute_url }}"><span aria-hidden="true">&larr;</span> {% trans "Previous Article" %}</a></li>
            {% endif %}
            <li><a href="{% namespace_url "article-list" %}">{% trans "Back to Overview" %}</a></li>
            {% if next_article %}
                <li class="next"><a href="{{ next_article.get_absolute_url }}">{% trans "Next Article" %} <span aria-hidden="true">&rarr;</span></a></li>
            {% endif %}
        </ul>
    </div>
{% endblock %}<|MERGE_RESOLUTION|>--- conflicted
+++ resolved
@@ -6,10 +6,7 @@
     <div class="aldryn-newsblog-detail">
         {% include "aldryn_newsblog/includes/article.html" with detail_view="true" %}
     </div>
-<<<<<<< HEAD
     {% static_placeholder "detail_view_newsblog" %}
-=======
->>>>>>> bc4ca393
 {% endblock %}
 
 {% block newsblog_footer %}
