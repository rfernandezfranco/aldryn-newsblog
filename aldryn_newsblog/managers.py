--- conflicted
+++ resolved
@@ -2,13 +2,7 @@
 
 from __future__ import unicode_literals
 
-<<<<<<< HEAD
-import datetime
-from collections import Counter
 from django.db.models import Count
-=======
-from operator import attrgetter
->>>>>>> 2b31eb44
 
 from django.db import models
 from django.db.models.functions import TruncMonth
