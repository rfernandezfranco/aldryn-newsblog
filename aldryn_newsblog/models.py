from django.db import models
from django.utils import timezone
from django.utils.translation import get_language, ugettext_lazy as _, override

from cms.models.fields import PlaceholderField
from parler.models import TranslatableModel, TranslatedFields
# from filer.fields.image import FilerImageField


class Article(TranslatableModel):
    translations = TranslatedFields(
        title = models.CharField(_('Title'), max_length=234),
        content = PlaceholderField(
            'aldryn_newsblog_article_content',
            related_name='aldryn_newsblog_articles'),
        slug = models.SlugField(
            verbose_name=_('Slug'),
            max_length=255,
            unique=True,
            blank=True,
            help_text=_(
                'Used in the URL. If changed, the URL will change. '
                'Clean it to have it re-created.'),
        )
    )
<<<<<<< HEAD
    publication_start = models.DateTimeField(
        verbose_name=_('Published Since'), default=timezone.now,
        help_text=_('Used in the URL. If changed, the URL will change.')
    )
    publication_end = models.DateTimeField(
        verbose_name=_('Published Until'), null=True, blank=True)
    # key_visual = FilerImageField(verbose_name=_('Key Visual'), blank=True, null=True)
=======

    is_published = models.BooleanField(default=False)

    def publish(self):
        """Publish this article.

        If the instance is a draft, find the corresponding published instance
        and update it. If a published instance doesn't exist, create one."""
        # TODO : find existing object
        published_instance = self.__class__.objects.create(**dict([
            (fld.name, getattr(self, fld.name)) for fld
            in self._meta.fields
            if fld.name != self._meta.pk.name]))
        # TODO : clone translated instances
        published_instance.is_published = True
        published_instance.save()
        return published_instance

    published_objects = PublishedManager(is_published=True)
    draft_objects = PublishedManager(is_published=False)
>>>>>>> cfaf9dc0
<|MERGE_RESOLUTION|>--- conflicted
+++ resolved
@@ -3,16 +3,29 @@
 from django.utils.translation import get_language, ugettext_lazy as _, override
 
 from cms.models.fields import PlaceholderField
+from cms.models.pluginmodel import CMSPlugin
 from parler.models import TranslatableModel, TranslatedFields
 # from filer.fields.image import FilerImageField
+
+
+class PublishedManager(models.Manager):
+    def __init__(self, is_published=True):
+        super(PublishedManager, self).__init__()
+        self.is_published = is_published
+
+    def get_query_set(self):
+        return super(PublishedManager, self).get_query_set().filter(
+            is_published=self.is_published)
 
 
 class Article(TranslatableModel):
     translations = TranslatedFields(
         title = models.CharField(_('Title'), max_length=234),
+
         content = PlaceholderField(
             'aldryn_newsblog_article_content',
             related_name='aldryn_newsblog_articles'),
+
         slug = models.SlugField(
             verbose_name=_('Slug'),
             max_length=255,
@@ -23,15 +36,6 @@
                 'Clean it to have it re-created.'),
         )
     )
-<<<<<<< HEAD
-    publication_start = models.DateTimeField(
-        verbose_name=_('Published Since'), default=timezone.now,
-        help_text=_('Used in the URL. If changed, the URL will change.')
-    )
-    publication_end = models.DateTimeField(
-        verbose_name=_('Published Until'), null=True, blank=True)
-    # key_visual = FilerImageField(verbose_name=_('Key Visual'), blank=True, null=True)
-=======
 
     is_published = models.BooleanField(default=False)
 
@@ -51,5 +55,4 @@
         return published_instance
 
     published_objects = PublishedManager(is_published=True)
-    draft_objects = PublishedManager(is_published=False)
->>>>>>> cfaf9dc0
+    draft_objects = PublishedManager(is_published=False)