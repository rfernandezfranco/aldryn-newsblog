--- conflicted
+++ resolved
@@ -1,6 +1,7 @@
 # -*- coding: utf-8 -*-
 
 from __future__ import unicode_literals
+
 from django.conf import settings
 from django.contrib.auth.models import User
 from django.contrib.contenttypes.models import ContentType
@@ -229,10 +230,6 @@
 
 
 class PluginEditModeMixin(object):
-<<<<<<< HEAD
-
-=======
->>>>>>> 1076ed9c
     def get_edit_mode(self, request):
         """
         Returns True only if an operator is logged-into the CMS and is in
@@ -249,8 +246,8 @@
         CMSPlugin, related_name='+', parent_link=True)
 
     app_config = models.ForeignKey(NewsBlogConfig)
-
     class Meta:
+
         abstract = True
 
     def copy_relations(self, old_instance):
@@ -286,22 +283,6 @@
         articles that are published and whose publishing_date has passed. If the
         user is a logged-in cms operator, then it will be all articles.
         """
-<<<<<<< HEAD
-        edit_mode = self.get_edit_mode(request)
-        authors = Person.objects
-        author_list = []
-
-        for author in authors.all():
-            count_qs = Article.objects
-            if not edit_mode:
-                count_qs = count_qs.published()
-            author.article_count = count_qs.filter(
-                author=author,
-                app_config=self.app_config,
-            ).count()
-            author_list.append(author)
-        return author_list
-=======
 
         # The basic subquery (for logged-in content managers in edit mode)
         subquery = """
@@ -330,7 +311,6 @@
 
     def __str__(self):
         return _('%s authors') % (self.app_config.get_app_title(), )
->>>>>>> 1076ed9c
 
 
 @python_2_unicode_compatible
@@ -346,13 +326,6 @@
         publishing_date has passed. If the user is a logged-in cms operator,
         then it will be all articles.
         """
-<<<<<<< HEAD
-        categories = {}
-        queryset = Article.objects
-        if not self.get_edit_mode(request):
-            queryset = queryset.published()
-=======
->>>>>>> 1076ed9c
 
         subquery = """
             SELECT COUNT(*)
@@ -371,18 +344,6 @@
                 `aldryn_newsblog_article`.`publishing_date` <= %s
             """ % (SQL_NOW_FUNC, )
 
-<<<<<<< HEAD
-        for article in queryset:
-            for category in article.categories.all():
-                if category.pk in categories:
-                    categories[category.pk].article_count += 1
-                else:
-                    category.article_count = 1
-                    categories[category.pk] = category
-
-        # Return most frequently used tags first
-        return sorted(categories.values(), key=lambda x: x.article_count, reverse=True)
-=======
         query = """
             SELECT (%s) as `article_count`, `aldryn_categories_category`.*
             FROM `aldryn_categories_category`
@@ -390,7 +351,6 @@
         """ % (subquery, SQL_WHERE, )
 
         return Category.objects.raw(query)
->>>>>>> 1076ed9c
 
 
 @python_2_unicode_compatible
@@ -405,10 +365,6 @@
         if not self.article_count:
             return Article.objects.none()
         queryset = Article.objects
-<<<<<<< HEAD
-
-=======
->>>>>>> 1076ed9c
         if not self.get_edit_mode(request):
             queryset = queryset.published()
         queryset = queryset.active_translations(get_language()).filter(
@@ -479,25 +435,6 @@
 class NewsBlogTagsPlugin(PluginEditModeMixin, NewsBlogCMSPlugin):
 
     def get_tags(self, request):
-<<<<<<< HEAD
-        tags = {}
-        queryset = Article.objects
-        if not self.get_edit_mode(request):
-            queryset = queryset.published()
-        queryset = queryset.filter(
-            app_config=self.app_config
-        ).prefetch_related('tags')
-
-        for article in queryset:
-            for tag in article.tags.all():
-                if tag.pk in tags:
-                    tags[tag.pk].article_count += 1
-                else:
-                    tag.article_count = 1
-                    tags[tag.pk] = tag
-        # Return most frequently used tags first
-        return sorted(tags.values(), key=lambda x: x.article_count, reverse=True)
-=======
         """
         Returns a queryset of tags, annotated by the number of articles
         (article_count) that are visible to the current user. If this user is
@@ -536,7 +473,6 @@
 
     def __str__(self):
         return _('%s tags') % (self.app_config.get_app_title(), )
->>>>>>> 1076ed9c
 
 
 @receiver(post_save)
