from django.contrib import admin
<<<<<<< HEAD
from django.utils.translation import ugettext_lazy as _
=======
from django.utils.translation import ugettext as _
>>>>>>> 28d55667
from cms.admin.placeholderadmin import FrontendEditableAdminMixin
from parler.admin import TranslatableAdmin

from aldryn_apphooks_config.admin import BaseAppHookConfig
from aldryn_people.models import Person
from aldryn_reversion.admin import VersionedPlaceholderAdminMixin

from . import models


<<<<<<< HEAD
def make_published(modeladmin, request, queryset):
    queryset.update(is_published=True)
make_published.short_description = _(
    "Mark selected articles as published")


def make_unpublished(modeladmin, request, queryset):
    queryset.update(is_published=False)
make_unpublished.short_description = _(
    "Mark selected articles as not published")
=======
def make_featured(modeladmin, request, queryset):
    queryset.update(is_featured=True)
make_featured.short_description = _(
    "Mark selected articles as featured")


def make_not_featured(modeladmin, request, queryset):
    queryset.update(is_featured=False)
make_not_featured.short_description = _(
    "Mark selected articles as not featured")
>>>>>>> 28d55667


class ArticleAdmin(VersionedPlaceholderAdminMixin,
                   TranslatableAdmin,
                   FrontendEditableAdminMixin,
                   admin.ModelAdmin):
<<<<<<< HEAD
    list_display = ('title', 'app_config', 'slug', 'is_published')
    actions = (make_published, make_unpublished)
=======
    list_display = ('title', 'app_config', 'slug', 'is_featured')
    actions = (make_featured, make_not_featured)
>>>>>>> 28d55667

    def add_view(self, request, *args, **kwargs):
        data = request.GET.copy()
        try:
            person = Person.objects.get(user=request.user)
            data['author'] = person.pk
            request.GET = data
        except Person.DoesNotExist:
            pass
        return super(ArticleAdmin, self).add_view(request, *args, **kwargs)

admin.site.register(models.Article, ArticleAdmin)


class NewsBlogConfigAdmin(TranslatableAdmin, BaseAppHookConfig):
    def get_config_fields(self):
        return ('app_title', )

admin.site.register(models.NewsBlogConfig, NewsBlogConfigAdmin)<|MERGE_RESOLUTION|>--- conflicted
+++ resolved
@@ -1,9 +1,6 @@
 from django.contrib import admin
-<<<<<<< HEAD
 from django.utils.translation import ugettext_lazy as _
-=======
-from django.utils.translation import ugettext as _
->>>>>>> 28d55667
+
 from cms.admin.placeholderadmin import FrontendEditableAdminMixin
 from parler.admin import TranslatableAdmin
 
@@ -14,7 +11,6 @@
 from . import models
 
 
-<<<<<<< HEAD
 def make_published(modeladmin, request, queryset):
     queryset.update(is_published=True)
 make_published.short_description = _(
@@ -25,7 +21,8 @@
     queryset.update(is_published=False)
 make_unpublished.short_description = _(
     "Mark selected articles as not published")
-=======
+
+
 def make_featured(modeladmin, request, queryset):
     queryset.update(is_featured=True)
 make_featured.short_description = _(
@@ -36,20 +33,19 @@
     queryset.update(is_featured=False)
 make_not_featured.short_description = _(
     "Mark selected articles as not featured")
->>>>>>> 28d55667
 
 
 class ArticleAdmin(VersionedPlaceholderAdminMixin,
                    TranslatableAdmin,
                    FrontendEditableAdminMixin,
                    admin.ModelAdmin):
-<<<<<<< HEAD
-    list_display = ('title', 'app_config', 'slug', 'is_published')
-    actions = (make_published, make_unpublished)
-=======
-    list_display = ('title', 'app_config', 'slug', 'is_featured')
-    actions = (make_featured, make_not_featured)
->>>>>>> 28d55667
+
+    list_display = ('title', 'app_config', 'slug', 'is_featured',
+                    'is_published')
+    actions = (
+        make_featured, make_not_featured,
+        make_published, make_unpublished,
+    )
 
     def add_view(self, request, *args, **kwargs):
         data = request.GET.copy()
